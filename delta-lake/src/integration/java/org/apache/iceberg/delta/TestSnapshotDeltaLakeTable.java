/*
 * Licensed to the Apache Software Foundation (ASF) under one
 * or more contributor license agreements.  See the NOTICE file
 * distributed with this work for additional information
 * regarding copyright ownership.  The ASF licenses this file
 * to you under the Apache License, Version 2.0 (the
 * "License"); you may not use this file except in compliance
 * with the License.  You may obtain a copy of the License at
 *
 *   http://www.apache.org/licenses/LICENSE-2.0
 *
 * Unless required by applicable law or agreed to in writing,
 * software distributed under the License is distributed on an
 * "AS IS" BASIS, WITHOUT WARRANTIES OR CONDITIONS OF ANY
 * KIND, either express or implied.  See the License for the
 * specific language governing permissions and limitations
 * under the License.
 */
package org.apache.iceberg.delta;

import io.delta.standalone.DeltaLog;
import io.delta.standalone.Operation;
import io.delta.standalone.OptimisticTransaction;
import io.delta.standalone.actions.AddFile;
import io.delta.standalone.actions.RemoveFile;
import io.delta.standalone.exceptions.DeltaConcurrentModificationException;
import java.io.File;
import java.io.IOException;
import java.net.URI;
import java.util.List;
import java.util.Map;
import java.util.stream.Collectors;
import org.apache.iceberg.Table;
import org.apache.iceberg.catalog.TableIdentifier;
import org.apache.iceberg.relocated.com.google.common.collect.ImmutableMap;
import org.apache.iceberg.relocated.com.google.common.collect.Lists;
import org.apache.iceberg.spark.Spark3Util;
import org.apache.iceberg.spark.SparkSessionCatalog;
import org.apache.spark.api.java.JavaRDD;
import org.apache.spark.api.java.JavaSparkContext;
import org.apache.spark.sql.Dataset;
import org.apache.spark.sql.Row;
import org.apache.spark.sql.SQLContext;
import org.apache.spark.sql.SaveMode;
import org.apache.spark.sql.connector.catalog.CatalogPlugin;
import org.apache.spark.sql.delta.catalog.DeltaCatalog;
import org.assertj.core.api.Assertions;
import org.junit.After;
import org.junit.Assert;
import org.junit.Before;
import org.junit.Rule;
import org.junit.Test;
import org.junit.rules.TemporaryFolder;
import org.junit.runner.RunWith;
import org.junit.runners.Parameterized;

@RunWith(Parameterized.class)
public class TestSnapshotDeltaLakeTable extends SparkDeltaLakeSnapshotTestBase {
  private static final String row1 =
      "{\"name\":\"Michael\",\"addresses\":[{\"city\":\"SanJose\",\"state\":\"CA\"},{\"city\":\"Sandiago\",\"state\":\"CA\"}],"
          + "\"address_nested\":{\"current\":{\"state\":\"NY\",\"city\":\"NewYork\"},\"previous\":{\"state\":\"NJ\",\"city\":\"Newark\"}},"
          + "\"properties\":{\"hair\":\"brown\",\"eye\":\"black\"},\"secondProp\":{\"height\":\"6\"},\"subjects\":[[\"Java\",\"Scala\",\"C++\"],"
          + "[\"Spark\",\"Java\"]],\"id\":1,\"magic_number\":1.123123123123}";
  private static final String row2 =
      "{\"name\":\"Test\",\"addresses\":[{\"city\":\"SanJos123123e\",\"state\":\"CA\"},{\"city\":\"Sand12312iago\",\"state\":\"CA\"}],"
          + "\"address_nested\":{\"current\":{\"state\":\"N12Y\",\"city\":\"NewY1231ork\"}},\"properties\":{\"hair\":\"brown\",\"eye\":\"black\"},"
          + "\"secondProp\":{\"height\":\"6\"},\"subjects\":[[\"Java\",\"Scala\",\"C++\"],[\"Spark\",\"Java\"]],\"id\":2,\"magic_number\":2.123123123123}";
  private static final String row3 =
      "{\"name\":\"Test\",\"addresses\":[{\"city\":\"SanJose\",\"state\":\"CA\"},{\"city\":\"Sandiago\",\"state\":\"CA\"}],"
          + "\"properties\":{\"hair\":\"brown\",\"eye\":\"black\"},\"secondProp\":{\"height\":\"6\"},\"subjects\":"
          + "[[\"Java\",\"Scala\",\"C++\"],[\"Spark\",\"Java\"]],\"id\":3,\"magic_number\":3.123123123123}";
  private static final String row4 =
      "{\"name\":\"John\",\"addresses\":[{\"city\":\"LA\",\"state\":\"CA\"},{\"city\":\"Sandiago\",\"state\":\"CA\"}],"
          + "\"address_nested\":{\"current\":{\"state\":\"NY\",\"city\":\"NewYork\"},\"previous\":{\"state\":\"NJ123\"}},"
          + "\"properties\":{\"hair\":\"b12rown\",\"eye\":\"bla3221ck\"},\"secondProp\":{\"height\":\"633\"},\"subjects\":"
          + "[[\"Spark\",\"Java\"]],\"id\":4,\"magic_number\":4.123123123123}";
  private static final String row5 =
      "{\"name\":\"Jonas\",\"addresses\":[{\"city\":\"Pittsburgh\",\"state\":\"PA\"},{\"city\":\"Sandiago\",\"state\":\"CA\"}],"
          + "\"address_nested\":{\"current\":{\"state\":\"PA\",\"city\":\"Haha\"},\"previous\":{\"state\":\"NJ\"}},"
          + "\"properties\":{\"hair\":\"black\",\"eye\":\"black\"},\"secondProp\":{\"height\":\"7\"},\"subjects\":[[\"Java\",\"Scala\",\"C++\"],"
          + "[\"Spark\",\"Java\"]],\"id\":5,\"magic_number\":5.123123123123}";
  private static final String SNAPSHOT_SOURCE_PROP = "snapshot_source";
  private static final String DELTA_SOURCE_VALUE = "delta";
  private static final String ORIGINAL_LOCATION_PROP = "original_location";
  private static final String NAMESPACE = "delta_conversion_test";
  private static final String defaultSparkCatalog = "spark_catalog";
  private static final String icebergCatalogName = "iceberg_hive";
  private String partitionedIdentifier;
  private String unpartitionedIdentifier;
  private String externalDataFilesIdentifier;
  private String checkpointIdentifier;
  private final String partitionedTableName = "partitioned_table";
  private final String unpartitionedTableName = "unpartitioned_table";
  private final String externalDataFilesTableName = "external_data_files_table";
  public final String checkpointTableName = "checkpoint_table";
  private String partitionedLocation;
  private String unpartitionedLocation;
  private String newIcebergTableLocation;
  private String externalDataFilesTableLocation;
  private String checkpointTableLocation;

  @Parameterized.Parameters(name = "Catalog Name {0} - Options {2}")
  public static Object[][] parameters() {
    return new Object[][] {
      new Object[] {
        icebergCatalogName,
        SparkSessionCatalog.class.getName(),
        ImmutableMap.of(
            "type",
            "hive",
            "default-namespace",
            "default",
            "parquet-enabled",
            "true",
            "cache-enabled",
            "false" // Spark will delete tables using v1, leaving the cache out of sync
            )
      }
    };
  }

  @Rule public TemporaryFolder temp1 = new TemporaryFolder();
  @Rule public TemporaryFolder temp2 = new TemporaryFolder();
  @Rule public TemporaryFolder temp3 = new TemporaryFolder();
  @Rule public TemporaryFolder temp4 = new TemporaryFolder();
  @Rule public TemporaryFolder temp5 = new TemporaryFolder();

  public TestSnapshotDeltaLakeTable(
      String catalogName, String implementation, Map<String, String> config) {
    super(catalogName, implementation, config);
    spark.conf().set("spark.sql.catalog." + defaultSparkCatalog, DeltaCatalog.class.getName());
  }

  /**
   * The test hardcode a nested dataframe to test the snapshot feature. The schema of created
   * dataframe is:
   *
   * <pre>
   *  root
   *  |-- address_nested: struct (nullable = true)
   *  |    |-- current: struct (nullable = true)
   *  |    |    |-- city: string (nullable = true)
   *  |    |    |-- state: string (nullable = true)
   *  |    |-- previous: struct (nullable = true)
   *  |    |    |-- city: string (nullable = true)
   *  |    |    |-- state: string (nullable = true)
   *  |-- addresses: array (nullable = true)
   *  |    |-- element: struct (containsNull = true)
   *  |    |    |-- city: string (nullable = true)
   *  |    |    |-- state: string (nullable = true)
   *  |-- id: long (nullable = true)
   *  |-- magic_number: double (nullable = true)
   *  |-- name: string (nullable = true)
   *  |-- properties: struct (nullable = true)
   *  |    |-- eye: string (nullable = true)
   *  |    |-- hair: string (nullable = true)
   *  |-- secondProp: struct (nullable = true)
   *  |    |-- height: string (nullable = true)
   *  |-- subjects: array (nullable = true)
   *  |    |-- element: array (containsNull = true)
   *  |    |    |-- element: string (containsNull = true)
   * </pre>
   *
   * The dataframe content is (by calling df.show()):
   *
   * <pre>
   * +--------------------+--------------------+---+--------------+-------+--------------------+----------+--------------------+
   * |      address_nested|           addresses| id|  magic_number|   name|          properties|secondProp|            subjects|
   * +--------------------+--------------------+---+--------------+-------+--------------------+----------+--------------------+
   * |{{NewYork, NY}, {...|[{SanJose, CA}, {...|  1|1.123123123123|Michael|      {black, brown}|       {6}|[[Java, Scala, C+...|
   * |{{NewY1231ork, N1...|[{SanJos123123e, ...|  2|2.123123123123|   Test|      {black, brown}|       {6}|[[Java, Scala, C+...|
   * |                null|[{SanJose, CA}, {...|  3|3.123123123123|   Test|      {black, brown}|       {6}|[[Java, Scala, C+...|
   * |{{NewYork, NY}, {...|[{LA, CA}, {Sandi...|  4|4.123123123123|   John|{bla3221ck, b12rown}|     {633}|     [[Spark, Java]]|
   * |{{Haha, PA}, {nul...|[{Pittsburgh, PA}...|  5|5.123123123123|  Jonas|      {black, black}|       {7}|[[Java, Scala, C+...|
   * +--------------------+--------------------+---+--------------+-------+--------------------+----------+--------------------+
   * </pre>
   */
  @Before
  public void before() throws IOException {
    File partitionedFolder = temp1.newFolder();
    File unpartitionedFolder = temp2.newFolder();
    File newIcebergTableFolder = temp3.newFolder();
    File externalDataFilesTableFolder = temp4.newFolder();
    File checkpointTableFolder = temp5.newFolder();
    partitionedLocation = partitionedFolder.toURI().toString();
    unpartitionedLocation = unpartitionedFolder.toURI().toString();
    newIcebergTableLocation = newIcebergTableFolder.toURI().toString();
    externalDataFilesTableLocation = externalDataFilesTableFolder.toURI().toString();
    checkpointTableLocation = checkpointTableFolder.toURI().toString();

    spark.sql(String.format("CREATE DATABASE IF NOT EXISTS %s", NAMESPACE));

    partitionedIdentifier = destName(defaultSparkCatalog, partitionedTableName);
    unpartitionedIdentifier = destName(defaultSparkCatalog, unpartitionedTableName);
    externalDataFilesIdentifier = destName(defaultSparkCatalog, externalDataFilesTableName);
    checkpointIdentifier = destName(defaultSparkCatalog, checkpointTableName);

    spark.sql(String.format("DROP TABLE IF EXISTS %s", partitionedIdentifier));
    spark.sql(String.format("DROP TABLE IF EXISTS %s", unpartitionedIdentifier));
    spark.sql(String.format("DROP TABLE IF EXISTS %s", externalDataFilesIdentifier));
    spark.sql(String.format("DROP TABLE IF EXISTS %s", checkpointIdentifier));

    // hard code the dataframe
    List<String> jsonList = Lists.newArrayList();
    jsonList.add(row1);
    jsonList.add(row2);
    jsonList.add(row3);
    jsonList.add(row4);
    jsonList.add(row5);
    JavaSparkContext javaSparkContext = JavaSparkContext.fromSparkContext(spark.sparkContext());
    SQLContext sqlContext = new SQLContext(javaSparkContext);
    JavaRDD<String> rdd = javaSparkContext.parallelize(jsonList);
    Dataset<Row> df = sqlContext.read().json(rdd);

    // write to delta tables
    df.write()
        .format("delta")
        .mode(SaveMode.Append)
        .partitionBy("id")
        .option("path", partitionedLocation)
        .saveAsTable(partitionedIdentifier);

    df.write()
        .format("delta")
        .mode(SaveMode.Append)
        .option("path", unpartitionedLocation)
        .saveAsTable(unpartitionedIdentifier);

    df.write()
        .format("delta")
        .mode(SaveMode.Append)
        .option("path", externalDataFilesTableLocation)
        .saveAsTable(externalDataFilesIdentifier);

    df.write()
        .format("delta")
        .mode(SaveMode.Append)
        .partitionBy("id")
        .option("path", checkpointTableLocation)
        .saveAsTable(checkpointIdentifier);

    // Delete a record from the table
    spark.sql("DELETE FROM " + partitionedIdentifier + " WHERE id=3");
    spark.sql("DELETE FROM " + unpartitionedIdentifier + " WHERE id=3");

    // Update a record
    spark.sql("UPDATE " + partitionedIdentifier + " SET id=3 WHERE id=1");
    spark.sql("UPDATE " + unpartitionedIdentifier + " SET id=3 WHERE id=1");
  }

  @After
  public void after() {
    // Drop delta lake tables.
    spark.sql(
        String.format(
            "DROP TABLE IF EXISTS %s", destName(defaultSparkCatalog, partitionedTableName)));
    spark.sql(
        String.format(
            "DROP TABLE IF EXISTS %s", destName(defaultSparkCatalog, unpartitionedTableName)));
    spark.sql(
        String.format(
<<<<<<< HEAD
            "DROP TABLE IF EXISTS %s",
            destName(defaultSparkCatalog, externalDataFilesTableName)));
    spark.sql(
        String.format(
            "DROP TABLE IF EXISTS %s", destName(defaultSparkCatalog, checkpointTableName)));
=======
            "DROP TABLE IF EXISTS %s", destName(defaultSparkCatalog, externalDataFilesTableName)));

    spark.sql(String.format("DROP DATABASE IF EXISTS %s", NAMESPACE));
>>>>>>> a7c3de15
  }

  @Test
  public void testBasicSnapshotPartitioned() {
    String newTableIdentifier = destName(icebergCatalogName, "iceberg_table");
    SnapshotDeltaLakeTable.Result result =
        DeltaLakeToIcebergMigrationSparkIntegration.snapshotDeltaLakeTable(
                spark, newTableIdentifier, partitionedLocation)
            .execute();

    checkSnapshotIntegrity(partitionedLocation, partitionedIdentifier, newTableIdentifier, result);
    checkIcebergTableLocation(newTableIdentifier, partitionedLocation);
    spark.sql(String.format("DROP TABLE IF EXISTS %s", newTableIdentifier));
  }

  @Test
  public void testBasicSnapshotUnpartitioned() {
    String newTableIdentifier = destName(icebergCatalogName, "iceberg_table_unpartitioned");
    SnapshotDeltaLakeTable.Result result =
        DeltaLakeToIcebergMigrationSparkIntegration.snapshotDeltaLakeTable(
                spark, newTableIdentifier, unpartitionedLocation)
            .execute();

    checkSnapshotIntegrity(
        unpartitionedLocation, unpartitionedIdentifier, newTableIdentifier, result);
    checkIcebergTableLocation(newTableIdentifier, unpartitionedLocation);
    spark.sql(String.format("DROP TABLE IF EXISTS %s", newTableIdentifier));
  }

  @Test
  public void testSnapshotWithNewLocation() {
    String newTableIdentifier = destName(icebergCatalogName, "iceberg_table_new_location");
    SnapshotDeltaLakeTable.Result result =
        DeltaLakeToIcebergMigrationSparkIntegration.snapshotDeltaLakeTable(
                spark, newTableIdentifier, partitionedLocation)
            .tableLocation(newIcebergTableLocation)
            .execute();

    checkSnapshotIntegrity(partitionedLocation, partitionedIdentifier, newTableIdentifier, result);
    checkIcebergTableLocation(newTableIdentifier, newIcebergTableLocation);
    spark.sql(String.format("DROP TABLE IF EXISTS %s", newTableIdentifier));
  }

  @Test
  public void testSnapshotWithAdditionalProperties() {
    // add some properties to the original delta table
    spark.sql(
        "ALTER TABLE "
            + unpartitionedIdentifier
            + " SET TBLPROPERTIES ('foo'='bar', 'test0'='test0')");
    String newTableIdentifier = destName(icebergCatalogName, "iceberg_table_additional_properties");
    SnapshotDeltaLakeTable.Result result =
        DeltaLakeToIcebergMigrationSparkIntegration.snapshotDeltaLakeTable(
                spark, newTableIdentifier, unpartitionedLocation)
            .tableProperty("test1", "test1")
            .tableProperties(
                ImmutableMap.of(
                    "test2", "test2", "test3", "test3", "test4",
                    "test4")) // add additional iceberg table properties
            .execute();

    checkSnapshotIntegrity(
        unpartitionedLocation, unpartitionedIdentifier, newTableIdentifier, result);
    checkIcebergTableLocation(newTableIdentifier, unpartitionedLocation);
    checkIcebergTableProperties(
        newTableIdentifier,
        ImmutableMap.of(
            "foo", "bar", "test0", "test0", "test1", "test1", "test2", "test2", "test3", "test3",
            "test4", "test4"),
        unpartitionedLocation);
    spark.sql(String.format("DROP TABLE IF EXISTS %s", newTableIdentifier));
  }

  @Test
  public void testSnapshotTableWithExternalDataFiles() {
    // Add parquet files to default.external_data_files_table. The newly added parquet files
    // are not at the same location as the table.
    addExternalDatafiles(externalDataFilesTableLocation, unpartitionedLocation);

    String newTableIdentifier = destName(icebergCatalogName, "iceberg_table_external_data_files");
    SnapshotDeltaLakeTable.Result result =
        DeltaLakeToIcebergMigrationSparkIntegration.snapshotDeltaLakeTable(
                spark, newTableIdentifier, externalDataFilesTableLocation)
            .execute();
    checkSnapshotIntegrity(
        externalDataFilesTableLocation, externalDataFilesIdentifier, newTableIdentifier, result);
    checkIcebergTableLocation(newTableIdentifier, externalDataFilesTableLocation);
    checkDataFilePathsIntegrity(newTableIdentifier, externalDataFilesTableLocation);
    spark.sql(String.format("DROP TABLE IF EXISTS %s", newTableIdentifier));
  }

  private void checkSnapshotIntegrity(
      String deltaTableLocation,
      String deltaTableIdentifier,
      String icebergTableIdentifier,
      SnapshotDeltaLakeTable.Result snapshotReport) {
    DeltaLog deltaLog = DeltaLog.forTable(spark.sessionState().newHadoopConf(), deltaTableLocation);

    List<Row> deltaTableContents =
        spark.sql("SELECT * FROM " + deltaTableIdentifier).collectAsList();
    List<Row> icebergTableContents =
        spark.sql("SELECT * FROM " + icebergTableIdentifier).collectAsList();

    Assert.assertEquals(
        "The original table and the transformed one should have the same size",
        deltaTableContents.size(),
        icebergTableContents.size());
    Assert.assertEquals(
        "The number of files in the delta table should be the same as the number of files in the snapshot iceberg table",
        deltaLog.update().getAllFiles().size(),
        snapshotReport.snapshotDataFilesCount());
    Assertions.assertThat(icebergTableContents).containsAll(deltaTableContents);
    Assertions.assertThat(deltaTableContents).containsAll(icebergTableContents);
  }

  private void checkIcebergTableLocation(String icebergTableIdentifier, String expectedLocation) {
    Table icebergTable = getIcebergTable(icebergTableIdentifier);
    Assert.assertEquals(
        "The iceberg table should have the expected location",
        expectedLocation,
        icebergTable.location());
  }

  private void checkIcebergTableProperties(
      String icebergTableIdentifier,
      Map<String, String> expectedAdditionalProperties,
      String deltaTableLocation) {
    Table icebergTable = getIcebergTable(icebergTableIdentifier);
    ImmutableMap.Builder<String, String> expectedPropertiesBuilder = ImmutableMap.builder();
    // The snapshot action will put some fixed properties to the table
    expectedPropertiesBuilder.put(SNAPSHOT_SOURCE_PROP, DELTA_SOURCE_VALUE);
    expectedPropertiesBuilder.putAll(expectedAdditionalProperties);
    ImmutableMap<String, String> expectedProperties = expectedPropertiesBuilder.build();

    Assertions.assertThat(icebergTable.properties().entrySet())
        .containsAll(expectedProperties.entrySet());
    Assertions.assertThat(icebergTable.properties())
        .containsEntry(ORIGINAL_LOCATION_PROP, deltaTableLocation);
  }

  private void checkDataFilePathsIntegrity(
      String icebergTableIdentifier, String deltaTableLocation) {
    Table icebergTable = getIcebergTable(icebergTableIdentifier);
    DeltaLog deltaLog = DeltaLog.forTable(spark.sessionState().newHadoopConf(), deltaTableLocation);
    // checkSnapshotIntegrity already checks the number of data files in the snapshot iceberg table
    // equals that in the original delta lake table
    List<String> deltaTableDataFilePaths =
        deltaLog.update().getAllFiles().stream()
            .map(f -> getFullFilePath(f.getPath(), deltaLog.getPath().toString()))
            .collect(Collectors.toList());
    icebergTable
        .currentSnapshot()
        .addedDataFiles(icebergTable.io())
        .forEach(
            dataFile -> {
              Assertions.assertThat(deltaTableDataFilePaths).contains(dataFile.path().toString());
            });
  }

  private Table getIcebergTable(String icebergTableIdentifier) {
    CatalogPlugin defaultCatalog = spark.sessionState().catalogManager().currentCatalog();
    Spark3Util.CatalogAndIdentifier catalogAndIdent =
        Spark3Util.catalogAndIdentifier(
            "test catalog", spark, icebergTableIdentifier, defaultCatalog);
    return Spark3Util.loadIcebergCatalog(spark, catalogAndIdent.catalog().name())
        .loadTable(TableIdentifier.parse(catalogAndIdent.identifier().toString()));
  }

  private String destName(String catalogName, String dest) {
    if (catalogName.equals(defaultSparkCatalog)) {
      return NAMESPACE + "." + catalogName + "_" + dest;
    }
    return catalogName + "." + NAMESPACE + "." + catalogName + "_" + dest;
  }

  /**
   * Add parquet files manually to a delta lake table to mock the situation that some data files are
   * not in the same location as the delta lake table. The case that {@link AddFile#getPath()} or
   * {@link RemoveFile#getPath()} returns absolute path.
   *
   * <p>The known <a href="https://github.com/delta-io/connectors/issues/380">issue</a> makes it
   * necessary to manually rebuild the AddFile to avoid deserialization error when committing the
   * transaction.
   */
  private void addExternalDatafiles(
      String targetDeltaTableLocation, String sourceDeltaTableLocation) {
    DeltaLog targetLog =
        DeltaLog.forTable(spark.sessionState().newHadoopConf(), targetDeltaTableLocation);
    OptimisticTransaction transaction = targetLog.startTransaction();
    DeltaLog sourceLog =
        DeltaLog.forTable(spark.sessionState().newHadoopConf(), sourceDeltaTableLocation);
    List<AddFile> newFiles =
        sourceLog.update().getAllFiles().stream()
            .map(
                f ->
                    AddFile.builder(
                            getFullFilePath(f.getPath(), sourceLog.getPath().toString()),
                            f.getPartitionValues(),
                            f.getSize(),
                            System.currentTimeMillis(),
                            true)
                        .build())
            .collect(Collectors.toList());
    try {
      transaction.commit(newFiles, new Operation(Operation.Name.UPDATE), "Delta-Lake/2.2.0");
    } catch (DeltaConcurrentModificationException e) {
      throw new RuntimeException(e);
    }
  }

  private static String getFullFilePath(String path, String tableRoot) {
    URI dataFileUri = URI.create(path);
    if (dataFileUri.isAbsolute()) {
      return path;
    } else {
      return tableRoot + File.separator + path;
    }
  }
}<|MERGE_RESOLUTION|>--- conflicted
+++ resolved
@@ -259,17 +259,13 @@
             "DROP TABLE IF EXISTS %s", destName(defaultSparkCatalog, unpartitionedTableName)));
     spark.sql(
         String.format(
-<<<<<<< HEAD
             "DROP TABLE IF EXISTS %s",
             destName(defaultSparkCatalog, externalDataFilesTableName)));
     spark.sql(
         String.format(
             "DROP TABLE IF EXISTS %s", destName(defaultSparkCatalog, checkpointTableName)));
-=======
-            "DROP TABLE IF EXISTS %s", destName(defaultSparkCatalog, externalDataFilesTableName)));
 
     spark.sql(String.format("DROP DATABASE IF EXISTS %s", NAMESPACE));
->>>>>>> a7c3de15
   }
 
   @Test
