/*
 * Licensed to the Apache Software Foundation (ASF) under one
 * or more contributor license agreements.  See the NOTICE file
 * distributed with this work for additional information
 * regarding copyright ownership.  The ASF licenses this file
 * to you under the Apache License, Version 2.0 (the
 * "License"); you may not use this file except in compliance
 * with the License.  You may obtain a copy of the License at
 *
 *   http://www.apache.org/licenses/LICENSE-2.0
 *
 * Unless required by applicable law or agreed to in writing,
 * software distributed under the License is distributed on an
 * "AS IS" BASIS, WITHOUT WARRANTIES OR CONDITIONS OF ANY
 * KIND, either express or implied.  See the License for the
 * specific language governing permissions and limitations
 * under the License.
 */
package org.apache.iceberg.delta;

import static org.apache.spark.sql.functions.current_date;
import static org.apache.spark.sql.functions.date_add;
import static org.apache.spark.sql.functions.expr;

import io.delta.standalone.DeltaLog;
import io.delta.standalone.Operation;
import io.delta.standalone.OptimisticTransaction;
import io.delta.standalone.VersionLog;
import io.delta.standalone.actions.Action;
import io.delta.standalone.actions.AddFile;
import io.delta.standalone.actions.RemoveFile;
import io.delta.standalone.exceptions.DeltaConcurrentModificationException;
import java.io.File;
import java.io.IOException;
import java.net.URI;
import java.nio.file.Files;
import java.nio.file.Paths;
<<<<<<< HEAD
import java.util.Iterator;
=======
import java.sql.Timestamp;
>>>>>>> b1d25db2
import java.util.List;
import java.util.Map;
import java.util.Random;
import java.util.stream.Collectors;
import org.apache.commons.codec.DecoderException;
import org.apache.commons.codec.net.URLCodec;
import org.apache.iceberg.Snapshot;
import org.apache.iceberg.SnapshotRef;
import org.apache.iceberg.Table;
import org.apache.iceberg.TableProperties;
import org.apache.iceberg.catalog.TableIdentifier;
import org.apache.iceberg.relocated.com.google.common.collect.ImmutableMap;
import org.apache.iceberg.relocated.com.google.common.collect.Lists;
import org.apache.iceberg.spark.Spark3Util;
import org.apache.iceberg.spark.SparkCatalog;
import org.apache.iceberg.util.LocationUtil;
import org.apache.spark.sql.Dataset;
import org.apache.spark.sql.Row;
import org.apache.spark.sql.SaveMode;
import org.apache.spark.sql.connector.catalog.CatalogPlugin;
import org.apache.spark.sql.delta.catalog.DeltaCatalog;
import org.assertj.core.api.Assertions;
import org.junit.AfterClass;
import org.junit.BeforeClass;
import org.junit.Rule;
import org.junit.Test;
import org.junit.rules.TemporaryFolder;
import org.junit.runner.RunWith;
import org.junit.runners.Parameterized;

@RunWith(Parameterized.class)
public class TestSnapshotDeltaLakeTable extends SparkDeltaLakeSnapshotTestBase {
  private static final String SNAPSHOT_SOURCE_PROP = "snapshot_source";
  private static final String DELTA_SOURCE_VALUE = "delta";
  private static final String ORIGINAL_LOCATION_PROP = "original_location";
  private static final String NAMESPACE = "delta_conversion_test";
  private static final String defaultSparkCatalog = "spark_catalog";
  private static final String icebergCatalogName = "iceberg_hive";
  private static Dataset<Row> typeTestDataFrame;
  private static Dataset<Row> nestedDataFrame;

  @Parameterized.Parameters(name = "Catalog Name {0} - Options {2}")
  public static Object[][] parameters() {
    return new Object[][] {
      new Object[] {
        icebergCatalogName,
        SparkCatalog.class.getName(),
        ImmutableMap.of(
            "type",
            "hive",
            "default-namespace",
            "default",
            "parquet-enabled",
            "true",
            "cache-enabled",
            "false" // Spark will delete tables using v1, leaving the cache out of sync
            )
      }
    };
  }

  @Rule public TemporaryFolder temp = new TemporaryFolder();

  public TestSnapshotDeltaLakeTable(
      String catalogName, String implementation, Map<String, String> config) {
    super(catalogName, implementation, config);
    spark.conf().set("spark.sql.catalog." + defaultSparkCatalog, DeltaCatalog.class.getName());
  }

  @BeforeClass
  public static void beforeClass() {
    spark.sql(String.format("CREATE DATABASE IF NOT EXISTS %s", NAMESPACE));

    typeTestDataFrame =
        spark
            .range(0, 5, 1, 5)
            .withColumnRenamed("id", "longCol")
            .withColumn("intCol", expr("CAST(longCol AS INT)"))
            .withColumn("floatCol", expr("CAST(longCol AS FLOAT)"))
            .withColumn("doubleCol", expr("CAST(longCol AS DOUBLE)"))
            .withColumn("dateCol", date_add(current_date(), 1))
            .withColumn("timestampCol", expr("TO_TIMESTAMP(dateCol)"))
            .withColumn("stringCol", expr("CAST(timestampCol AS STRING)"))
            .withColumn("booleanCol", expr("longCol > 5"))
            .withColumn("binaryCol", expr("CAST(longCol AS BINARY)"))
            .withColumn("byteCol", expr("CAST(longCol AS BYTE)"))
            .withColumn("decimalCol", expr("CAST(longCol AS DECIMAL(10, 2))"))
            .withColumn("shortCol", expr("CAST(longCol AS SHORT)"))
            .withColumn("mapCol", expr("MAP(longCol, decimalCol)"))
            .withColumn("arrayCol", expr("ARRAY(longCol)"))
            .withColumn("structCol", expr("STRUCT(mapCol, arrayCol)"));
    nestedDataFrame =
        spark
            .range(0, 5, 1, 5)
            .withColumn("longCol", expr("id"))
            .withColumn("decimalCol", expr("CAST(longCol AS DECIMAL(10, 2))"))
            .withColumn("magic_number", expr("rand(5) * 100"))
            .withColumn("dateCol", date_add(current_date(), 1))
            .withColumn("dateString", expr("CAST(dateCol AS STRING)"))
            .withColumn("random1", expr("CAST(rand(5) * 100 as LONG)"))
            .withColumn("random2", expr("CAST(rand(51) * 100 as LONG)"))
            .withColumn("random3", expr("CAST(rand(511) * 100 as LONG)"))
            .withColumn("random4", expr("CAST(rand(15) * 100 as LONG)"))
            .withColumn("random5", expr("CAST(rand(115) * 100 as LONG)"))
            .withColumn("innerStruct1", expr("STRUCT(random1, random2)"))
            .withColumn("innerStruct2", expr("STRUCT(random3, random4)"))
            .withColumn("structCol1", expr("STRUCT(innerStruct1, innerStruct2)"))
            .withColumn(
                "innerStruct3",
                expr("STRUCT(SHA1(CAST(random5 AS BINARY)), SHA1(CAST(random1 AS BINARY)))"))
            .withColumn(
                "structCol2",
                expr(
                    "STRUCT(innerStruct3, STRUCT(SHA1(CAST(random2 AS BINARY)), SHA1(CAST(random3 AS BINARY))))"))
            .withColumn("arrayCol", expr("ARRAY(random1, random2, random3, random4, random5)"))
            .withColumn("arrayStructCol", expr("ARRAY(innerStruct1, innerStruct1, innerStruct1)"))
            .withColumn("mapCol1", expr("MAP(structCol1, structCol2)"))
            .withColumn("mapCol2", expr("MAP(longCol, dateString)"))
            .withColumn("mapCol3", expr("MAP(dateCol, arrayCol)"))
            .withColumn("structCol3", expr("STRUCT(structCol2, mapCol3, arrayCol)"));
  }

  @AfterClass
  public static void afterClass() {
    spark.sql(String.format("DROP DATABASE IF EXISTS %s CASCADE", NAMESPACE));
  }

  @Test
  public void testBasicSnapshotPartitioned() throws IOException {
    String partitionedIdentifier = destName(defaultSparkCatalog, "partitioned_table");
    String partitionedLocation = temp.newFolder().toURI().toString();

    writeDeltaTable(nestedDataFrame, partitionedIdentifier, partitionedLocation, "id");
    spark.sql("DELETE FROM " + partitionedIdentifier + " WHERE id=3");
    spark.sql("UPDATE " + partitionedIdentifier + " SET id=3 WHERE id=1");

    String newTableIdentifier = destName(icebergCatalogName, "iceberg_partitioned_table");
    SnapshotDeltaLakeTable.Result result =
        DeltaLakeToIcebergMigrationSparkIntegration.snapshotDeltaLakeTable(
                spark, newTableIdentifier, partitionedLocation)
            .execute();

<<<<<<< HEAD
    checkSnapshotIntegrity(
        partitionedLocation, partitionedIdentifier, newTableIdentifier, result, 0);
=======
    checkSnapshotIntegrity(partitionedLocation, partitionedIdentifier, newTableIdentifier, result);
    checkTagContentAndOrder(partitionedLocation, newTableIdentifier, 0);
>>>>>>> b1d25db2
    checkIcebergTableLocation(newTableIdentifier, partitionedLocation);
  }

  @Test
  public void testBasicSnapshotUnpartitioned() throws IOException {
    String unpartitionedIdentifier = destName(defaultSparkCatalog, "unpartitioned_table");
    String unpartitionedLocation = temp.newFolder().toURI().toString();

    writeDeltaTable(nestedDataFrame, unpartitionedIdentifier, unpartitionedLocation, null);
    spark.sql("DELETE FROM " + unpartitionedIdentifier + " WHERE id=3");
    spark.sql("UPDATE " + unpartitionedIdentifier + " SET id=3 WHERE id=1");

    String newTableIdentifier = destName(icebergCatalogName, "iceberg_unpartitioned_table");
    SnapshotDeltaLakeTable.Result result =
        DeltaLakeToIcebergMigrationSparkIntegration.snapshotDeltaLakeTable(
                spark, newTableIdentifier, unpartitionedLocation)
            .execute();

    checkSnapshotIntegrity(
<<<<<<< HEAD
        unpartitionedLocation, unpartitionedIdentifier, newTableIdentifier, result, 0);
=======
        unpartitionedLocation, unpartitionedIdentifier, newTableIdentifier, result);
    checkTagContentAndOrder(unpartitionedLocation, newTableIdentifier, 0);
>>>>>>> b1d25db2
    checkIcebergTableLocation(newTableIdentifier, unpartitionedLocation);
  }

  @Test
  public void testSnapshotWithNewLocation() throws IOException {
    String partitionedIdentifier = destName(defaultSparkCatalog, "partitioned_table");
    String partitionedLocation = temp.newFolder().toURI().toString();
    String newIcebergTableLocation = temp.newFolder().toURI().toString();

    writeDeltaTable(nestedDataFrame, partitionedIdentifier, partitionedLocation, "id");
    spark.sql("DELETE FROM " + partitionedIdentifier + " WHERE id=3");
    spark.sql("UPDATE " + partitionedIdentifier + " SET id=3 WHERE id=1");

    String newTableIdentifier = destName(icebergCatalogName, "iceberg_new_table_location_table");
    SnapshotDeltaLakeTable.Result result =
        DeltaLakeToIcebergMigrationSparkIntegration.snapshotDeltaLakeTable(
                spark, newTableIdentifier, partitionedLocation)
            .tableLocation(newIcebergTableLocation)
            .execute();

<<<<<<< HEAD
    checkSnapshotIntegrity(
        partitionedLocation, partitionedIdentifier, newTableIdentifier, result, 0);
=======
    checkSnapshotIntegrity(partitionedLocation, partitionedIdentifier, newTableIdentifier, result);
    checkTagContentAndOrder(partitionedLocation, newTableIdentifier, 0);
>>>>>>> b1d25db2
    checkIcebergTableLocation(newTableIdentifier, newIcebergTableLocation);
  }

  @Test
  public void testSnapshotWithAdditionalProperties() throws IOException {
    String unpartitionedIdentifier = destName(defaultSparkCatalog, "unpartitioned_table");
    String unpartitionedLocation = temp.newFolder().toURI().toString();

    writeDeltaTable(nestedDataFrame, unpartitionedIdentifier, unpartitionedLocation, null);
    spark.sql("DELETE FROM " + unpartitionedIdentifier + " WHERE id=3");
    spark.sql("UPDATE " + unpartitionedIdentifier + " SET id=3 WHERE id=1");

    // add some properties to the original delta table
    spark.sql(
        "ALTER TABLE "
            + unpartitionedIdentifier
            + " SET TBLPROPERTIES ('foo'='bar', 'test0'='test0')");

    String newTableIdentifier = destName(icebergCatalogName, "iceberg_additional_properties_table");
    SnapshotDeltaLakeTable.Result result =
        DeltaLakeToIcebergMigrationSparkIntegration.snapshotDeltaLakeTable(
                spark, newTableIdentifier, unpartitionedLocation)
            .tableProperty("test1", "test1")
            .tableProperties(
                ImmutableMap.of(
                    "test2", "test2", "test3", "test3", "test4",
                    "test4")) // add additional iceberg table properties
            .execute();

    checkSnapshotIntegrity(
<<<<<<< HEAD
        unpartitionedLocation, unpartitionedIdentifier, newTableIdentifier, result, 0);
=======
        unpartitionedLocation, unpartitionedIdentifier, newTableIdentifier, result);
    checkTagContentAndOrder(unpartitionedLocation, newTableIdentifier, 0);
>>>>>>> b1d25db2
    checkIcebergTableLocation(newTableIdentifier, unpartitionedLocation);
    checkIcebergTableProperties(
        newTableIdentifier,
        ImmutableMap.of(
            "foo", "bar", "test0", "test0", "test1", "test1", "test2", "test2", "test3", "test3",
            "test4", "test4"),
        unpartitionedLocation);
  }

  @Test
  public void testSnapshotTableWithExternalDataFiles() throws IOException {
    String unpartitionedIdentifier = destName(defaultSparkCatalog, "unpartitioned_table");
    String externalDataFilesIdentifier = destName(defaultSparkCatalog, "external_data_files_table");
    String unpartitionedLocation = temp.newFolder().toURI().toString();
    String externalDataFilesTableLocation = temp.newFolder().toURI().toString();

    writeDeltaTable(nestedDataFrame, unpartitionedIdentifier, unpartitionedLocation, null);
    spark.sql("DELETE FROM " + unpartitionedIdentifier + " WHERE id=3");
    spark.sql("UPDATE " + unpartitionedIdentifier + " SET id=3 WHERE id=1");

    writeDeltaTable(
        nestedDataFrame, externalDataFilesIdentifier, externalDataFilesTableLocation, null);
    // Add parquet files to default.external_data_files_table. The newly added parquet files
    // are not at the same location as the table.
    addExternalDatafiles(externalDataFilesTableLocation, unpartitionedLocation);

    String newTableIdentifier = destName(icebergCatalogName, "iceberg_external_data_files_table");
    SnapshotDeltaLakeTable.Result result =
        DeltaLakeToIcebergMigrationSparkIntegration.snapshotDeltaLakeTable(
                spark, newTableIdentifier, externalDataFilesTableLocation)
            .execute();
    checkSnapshotIntegrity(
<<<<<<< HEAD
        externalDataFilesTableLocation, externalDataFilesIdentifier, newTableIdentifier, result, 0);
=======
        externalDataFilesTableLocation, externalDataFilesIdentifier, newTableIdentifier, result);
    checkTagContentAndOrder(externalDataFilesTableLocation, newTableIdentifier, 0);
>>>>>>> b1d25db2
    checkIcebergTableLocation(newTableIdentifier, externalDataFilesTableLocation);
    checkDataFilePathsIntegrity(newTableIdentifier, externalDataFilesTableLocation);
  }

  @Test
  public void testSnapshotSupportedTypes() throws IOException {
    String typeTestIdentifier = destName(defaultSparkCatalog, "type_test_table");
    String typeTestTableLocation = temp.newFolder().toURI().toString();

    writeDeltaTable(typeTestDataFrame, typeTestIdentifier, typeTestTableLocation, "stringCol");
    String newTableIdentifier = destName(icebergCatalogName, "iceberg_type_test_table");
    SnapshotDeltaLakeTable.Result result =
        DeltaLakeToIcebergMigrationSparkIntegration.snapshotDeltaLakeTable(
                spark, newTableIdentifier, typeTestTableLocation)
            .tableProperty(TableProperties.PARQUET_VECTORIZATION_ENABLED, "false")
            .execute();
<<<<<<< HEAD
    checkSnapshotIntegrity(
        typeTestTableLocation, typeTestIdentifier, newTableIdentifier, result, 0);
=======
    checkSnapshotIntegrity(typeTestTableLocation, typeTestIdentifier, newTableIdentifier, result);
    checkTagContentAndOrder(typeTestTableLocation, newTableIdentifier, 0);
>>>>>>> b1d25db2
    checkIcebergTableLocation(newTableIdentifier, typeTestTableLocation);
    checkIcebergTableProperties(
        newTableIdentifier,
        ImmutableMap.of(TableProperties.PARQUET_VECTORIZATION_ENABLED, "false"),
        typeTestTableLocation);
  }

  @Test
  public void testSnapshotVacuumTable() throws IOException {
    String vacuumTestIdentifier = destName(defaultSparkCatalog, "vacuum_test_table");
    String vacuumTestTableLocation = temp.newFolder().toURI().toString();

    writeDeltaTable(nestedDataFrame, vacuumTestIdentifier, vacuumTestTableLocation, null);
    Random random = new Random();
    for (int i = 0; i < 13; i++) {
      spark.sql(
          "UPDATE "
              + vacuumTestIdentifier
              + " SET magic_number = "
              + random.nextDouble()
              + " WHERE id = 1");
    }

    boolean deleteResult =
        Files.deleteIfExists(
            Paths.get(
                URI.create(
                    vacuumTestTableLocation.concat("/_delta_log/00000000000000000000.json"))));
    Assertions.assertThat(deleteResult).isTrue();
    spark.sql("VACUUM " + vacuumTestIdentifier + " RETAIN 0 HOURS");

    String newTableIdentifier = destName(icebergCatalogName, "iceberg_vacuum_table");
    SnapshotDeltaLakeTable.Result result =
        DeltaLakeToIcebergMigrationSparkIntegration.snapshotDeltaLakeTable(
                spark, newTableIdentifier, vacuumTestTableLocation)
            .execute();
    checkSnapshotIntegrity(
        vacuumTestTableLocation, vacuumTestIdentifier, newTableIdentifier, result, 13);
    checkIcebergTableLocation(newTableIdentifier, vacuumTestTableLocation);
    checkTagContentAndOrder(vacuumTestTableLocation, newTableIdentifier, 13);
  }

  @Test
  public void testSnapshotLogCleanTable() throws IOException {
    String logCleanTestIdentifier = destName(defaultSparkCatalog, "log_clean_test_table");
    String logCleanTestTableLocation = temp.newFolder().toURI().toString();

    writeDeltaTable(nestedDataFrame, logCleanTestIdentifier, logCleanTestTableLocation, "id");
    Random random = new Random();
    for (int i = 0; i < 25; i++) {
      spark.sql(
          "UPDATE "
              + logCleanTestIdentifier
              + " SET magic_number = "
              + random.nextDouble()
              + " WHERE id = 1");
    }

    boolean deleteResult =
        Files.deleteIfExists(
            Paths.get(
                URI.create(
                    logCleanTestTableLocation.concat("/_delta_log/00000000000000000000.json"))));
    Assertions.assertThat(deleteResult).isTrue();

    String newTableIdentifier = destName(icebergCatalogName, "iceberg_log_clean_table");
    SnapshotDeltaLakeTable.Result result =
        DeltaLakeToIcebergMigrationSparkIntegration.snapshotDeltaLakeTable(
                spark, newTableIdentifier, logCleanTestTableLocation)
            .execute();
    checkSnapshotIntegrity(
<<<<<<< HEAD
        logCleanTestTableLocation, logCleanTestIdentifier, newTableIdentifier, result, 10);
=======
        logCleanTestTableLocation, logCleanTestIdentifier, newTableIdentifier, result);
    checkTagContentAndOrder(logCleanTestTableLocation, newTableIdentifier, 10);
>>>>>>> b1d25db2
    checkIcebergTableLocation(newTableIdentifier, logCleanTestTableLocation);
  }

  private void checkSnapshotIntegrity(
      String deltaTableLocation,
      String deltaTableIdentifier,
      String icebergTableIdentifier,
      SnapshotDeltaLakeTable.Result snapshotReport,
      long firstConstructableVersion) {
    DeltaLog deltaLog = DeltaLog.forTable(spark.sessionState().newHadoopConf(), deltaTableLocation);

    List<Row> deltaTableContents =
        spark.sql("SELECT * FROM " + deltaTableIdentifier).collectAsList();
    List<Row> icebergTableContents =
        spark.sql("SELECT * FROM " + icebergTableIdentifier).collectAsList();

    Assertions.assertThat(deltaTableContents).hasSize(icebergTableContents.size());
    Assertions.assertThat(snapshotReport.snapshotDataFilesCount())
        .isEqualTo(countDataFilesInDeltaLakeTable(deltaLog, firstConstructableVersion));
    Assertions.assertThat(icebergTableContents)
        .containsExactlyInAnyOrderElementsOf(deltaTableContents);
  }

  private void checkTagContentAndOrder(
      String deltaTableLocation, String icebergTableIdentifier, long firstConstructableVersion) {
    DeltaLog deltaLog = DeltaLog.forTable(spark.sessionState().newHadoopConf(), deltaTableLocation);
    long currentVersion = deltaLog.snapshot().getVersion();
    Table icebergTable = getIcebergTable(icebergTableIdentifier);
    Map<String, SnapshotRef> icebergSnapshotRefs = icebergTable.refs();
    List<Snapshot> icebergSnapshots = Lists.newArrayList(icebergTable.snapshots());

    Assertions.assertThat(icebergSnapshots.size())
        .isEqualTo(currentVersion - firstConstructableVersion + 1);

    for (int i = 0; i < icebergSnapshots.size(); i++) {
      long deltaVersion = firstConstructableVersion + i;
      Snapshot currentIcebergSnapshot = icebergSnapshots.get(i);

      String expectedVersionTag = "delta-version-" + deltaVersion;
      icebergSnapshotRefs.get(expectedVersionTag);
      Assertions.assertThat(icebergSnapshotRefs.get(expectedVersionTag)).isNotNull();
      Assertions.assertThat(icebergSnapshotRefs.get(expectedVersionTag).isTag()).isTrue();
      Assertions.assertThat(icebergSnapshotRefs.get(expectedVersionTag).snapshotId())
          .isEqualTo(currentIcebergSnapshot.snapshotId());

      Timestamp deltaVersionTimestamp = deltaLog.getCommitInfoAt(deltaVersion).getTimestamp();
      Assertions.assertThat(deltaVersionTimestamp).isNotNull();
      String expectedTimestampTag = "delta-ts-" + deltaVersionTimestamp.getTime();

      Assertions.assertThat(icebergSnapshotRefs.get(expectedTimestampTag)).isNotNull();
      Assertions.assertThat(icebergSnapshotRefs.get(expectedTimestampTag).isTag()).isTrue();
      Assertions.assertThat(icebergSnapshotRefs.get(expectedTimestampTag).snapshotId())
          .isEqualTo(currentIcebergSnapshot.snapshotId());
    }
  }

  private void checkIcebergTableLocation(String icebergTableIdentifier, String expectedLocation) {
    Table icebergTable = getIcebergTable(icebergTableIdentifier);
    Assertions.assertThat(icebergTable.location())
        .isEqualTo(LocationUtil.stripTrailingSlash(expectedLocation));
  }

  private void checkIcebergTableProperties(
      String icebergTableIdentifier,
      Map<String, String> expectedAdditionalProperties,
      String deltaTableLocation) {
    Table icebergTable = getIcebergTable(icebergTableIdentifier);
    ImmutableMap.Builder<String, String> expectedPropertiesBuilder = ImmutableMap.builder();
    // The snapshot action will put some fixed properties to the table
    expectedPropertiesBuilder.put(SNAPSHOT_SOURCE_PROP, DELTA_SOURCE_VALUE);
    expectedPropertiesBuilder.putAll(expectedAdditionalProperties);
    ImmutableMap<String, String> expectedProperties = expectedPropertiesBuilder.build();

    Assertions.assertThat(icebergTable.properties().entrySet())
        .containsAll(expectedProperties.entrySet());
    Assertions.assertThat(icebergTable.properties())
        .containsEntry(ORIGINAL_LOCATION_PROP, deltaTableLocation);
  }

  private void checkDataFilePathsIntegrity(
      String icebergTableIdentifier, String deltaTableLocation) {
    Table icebergTable = getIcebergTable(icebergTableIdentifier);
    DeltaLog deltaLog = DeltaLog.forTable(spark.sessionState().newHadoopConf(), deltaTableLocation);
    // checkSnapshotIntegrity already checks the number of data files in the snapshot iceberg table
    // equals that in the original delta lake table
    List<String> deltaTableDataFilePaths =
        deltaLog.update().getAllFiles().stream()
            .map(f -> getFullFilePath(f.getPath(), deltaLog.getPath().toString()))
            .collect(Collectors.toList());
    icebergTable
        .currentSnapshot()
        .addedDataFiles(icebergTable.io())
        .forEach(
            dataFile -> {
              Assertions.assertThat(URI.create(dataFile.path().toString()).isAbsolute()).isTrue();
              Assertions.assertThat(deltaTableDataFilePaths).contains(dataFile.path().toString());
            });
  }

  private Table getIcebergTable(String icebergTableIdentifier) {
    CatalogPlugin defaultCatalog = spark.sessionState().catalogManager().currentCatalog();
    Spark3Util.CatalogAndIdentifier catalogAndIdent =
        Spark3Util.catalogAndIdentifier(
            "test catalog", spark, icebergTableIdentifier, defaultCatalog);
    return Spark3Util.loadIcebergCatalog(spark, catalogAndIdent.catalog().name())
        .loadTable(TableIdentifier.parse(catalogAndIdent.identifier().toString()));
  }

  private String destName(String catalogName, String dest) {
    if (catalogName.equals(defaultSparkCatalog)) {
      return NAMESPACE + "." + catalogName + "_" + dest;
    }
    return catalogName + "." + NAMESPACE + "." + catalogName + "_" + dest;
  }

  /**
   * Add parquet files manually to a delta lake table to mock the situation that some data files are
   * not in the same location as the delta lake table. The case that {@link AddFile#getPath()} or
   * {@link RemoveFile#getPath()} returns absolute path.
   *
   * <p>The known <a href="https://github.com/delta-io/connectors/issues/380">issue</a> makes it
   * necessary to manually rebuild the AddFile to avoid deserialization error when committing the
   * transaction.
   */
  private void addExternalDatafiles(
      String targetDeltaTableLocation, String sourceDeltaTableLocation) {
    DeltaLog targetLog =
        DeltaLog.forTable(spark.sessionState().newHadoopConf(), targetDeltaTableLocation);
    OptimisticTransaction transaction = targetLog.startTransaction();
    DeltaLog sourceLog =
        DeltaLog.forTable(spark.sessionState().newHadoopConf(), sourceDeltaTableLocation);
    List<AddFile> newFiles =
        sourceLog.update().getAllFiles().stream()
            .map(
                f ->
                    AddFile.builder(
                            getFullFilePath(f.getPath(), sourceLog.getPath().toString()),
                            f.getPartitionValues(),
                            f.getSize(),
                            System.currentTimeMillis(),
                            true)
                        .build())
            .collect(Collectors.toList());
    try {
      transaction.commit(newFiles, new Operation(Operation.Name.UPDATE), "Delta-Lake/2.2.0");
    } catch (DeltaConcurrentModificationException e) {
      throw new RuntimeException(e);
    }
  }

  private static String getFullFilePath(String path, String tableRoot) {
    URI dataFileUri = URI.create(path);
    try {
      String decodedPath = new URLCodec().decode(path);
      if (dataFileUri.isAbsolute()) {
        return decodedPath;
      } else {
        return tableRoot + File.separator + decodedPath;
      }
    } catch (DecoderException e) {
      throw new IllegalArgumentException(String.format("Cannot decode path %s", path), e);
    }
  }

  private void writeDeltaTable(
      Dataset<Row> df, String identifier, String path, String partitionColumn) {
    spark.sql(String.format("DROP TABLE IF EXISTS %s", identifier));
    if (partitionColumn != null) {
      df.write()
          .format("delta")
          .mode(SaveMode.Append)
          .option("path", path)
          .partitionBy(partitionColumn)
          .saveAsTable(identifier);
    } else {
      df.write().format("delta").mode(SaveMode.Append).option("path", path).saveAsTable(identifier);
    }
  }

  private long countDataFilesInDeltaLakeTable(DeltaLog deltaLog, long firstConstructableVersion) {
    long dataFilesCount = 0;

    List<AddFile> initialDataFiles =
        deltaLog.getSnapshotForVersionAsOf(firstConstructableVersion).getAllFiles();
    dataFilesCount += initialDataFiles.size();

    Iterator<VersionLog> versionLogIterator =
        deltaLog.getChanges(
            firstConstructableVersion + 1, false // not throw exception when data loss detected
            );

    while (versionLogIterator.hasNext()) {
      VersionLog versionLog = versionLogIterator.next();
      List<Action> addFiles =
          versionLog.getActions().stream()
              .filter(action -> action instanceof AddFile)
              .collect(Collectors.toList());
      dataFilesCount += addFiles.size();
    }

    return dataFilesCount;
  }
}<|MERGE_RESOLUTION|>--- conflicted
+++ resolved
@@ -35,11 +35,8 @@
 import java.net.URI;
 import java.nio.file.Files;
 import java.nio.file.Paths;
-<<<<<<< HEAD
 import java.util.Iterator;
-=======
 import java.sql.Timestamp;
->>>>>>> b1d25db2
 import java.util.List;
 import java.util.Map;
 import java.util.Random;
@@ -182,13 +179,9 @@
                 spark, newTableIdentifier, partitionedLocation)
             .execute();
 
-<<<<<<< HEAD
     checkSnapshotIntegrity(
         partitionedLocation, partitionedIdentifier, newTableIdentifier, result, 0);
-=======
-    checkSnapshotIntegrity(partitionedLocation, partitionedIdentifier, newTableIdentifier, result);
     checkTagContentAndOrder(partitionedLocation, newTableIdentifier, 0);
->>>>>>> b1d25db2
     checkIcebergTableLocation(newTableIdentifier, partitionedLocation);
   }
 
@@ -208,12 +201,8 @@
             .execute();
 
     checkSnapshotIntegrity(
-<<<<<<< HEAD
         unpartitionedLocation, unpartitionedIdentifier, newTableIdentifier, result, 0);
-=======
-        unpartitionedLocation, unpartitionedIdentifier, newTableIdentifier, result);
     checkTagContentAndOrder(unpartitionedLocation, newTableIdentifier, 0);
->>>>>>> b1d25db2
     checkIcebergTableLocation(newTableIdentifier, unpartitionedLocation);
   }
 
@@ -234,13 +223,9 @@
             .tableLocation(newIcebergTableLocation)
             .execute();
 
-<<<<<<< HEAD
     checkSnapshotIntegrity(
         partitionedLocation, partitionedIdentifier, newTableIdentifier, result, 0);
-=======
-    checkSnapshotIntegrity(partitionedLocation, partitionedIdentifier, newTableIdentifier, result);
     checkTagContentAndOrder(partitionedLocation, newTableIdentifier, 0);
->>>>>>> b1d25db2
     checkIcebergTableLocation(newTableIdentifier, newIcebergTableLocation);
   }
 
@@ -271,12 +256,8 @@
             .execute();
 
     checkSnapshotIntegrity(
-<<<<<<< HEAD
         unpartitionedLocation, unpartitionedIdentifier, newTableIdentifier, result, 0);
-=======
-        unpartitionedLocation, unpartitionedIdentifier, newTableIdentifier, result);
     checkTagContentAndOrder(unpartitionedLocation, newTableIdentifier, 0);
->>>>>>> b1d25db2
     checkIcebergTableLocation(newTableIdentifier, unpartitionedLocation);
     checkIcebergTableProperties(
         newTableIdentifier,
@@ -309,12 +290,8 @@
                 spark, newTableIdentifier, externalDataFilesTableLocation)
             .execute();
     checkSnapshotIntegrity(
-<<<<<<< HEAD
         externalDataFilesTableLocation, externalDataFilesIdentifier, newTableIdentifier, result, 0);
-=======
-        externalDataFilesTableLocation, externalDataFilesIdentifier, newTableIdentifier, result);
     checkTagContentAndOrder(externalDataFilesTableLocation, newTableIdentifier, 0);
->>>>>>> b1d25db2
     checkIcebergTableLocation(newTableIdentifier, externalDataFilesTableLocation);
     checkDataFilePathsIntegrity(newTableIdentifier, externalDataFilesTableLocation);
   }
@@ -331,13 +308,9 @@
                 spark, newTableIdentifier, typeTestTableLocation)
             .tableProperty(TableProperties.PARQUET_VECTORIZATION_ENABLED, "false")
             .execute();
-<<<<<<< HEAD
     checkSnapshotIntegrity(
         typeTestTableLocation, typeTestIdentifier, newTableIdentifier, result, 0);
-=======
-    checkSnapshotIntegrity(typeTestTableLocation, typeTestIdentifier, newTableIdentifier, result);
     checkTagContentAndOrder(typeTestTableLocation, newTableIdentifier, 0);
->>>>>>> b1d25db2
     checkIcebergTableLocation(newTableIdentifier, typeTestTableLocation);
     checkIcebergTableProperties(
         newTableIdentifier,
@@ -409,12 +382,8 @@
                 spark, newTableIdentifier, logCleanTestTableLocation)
             .execute();
     checkSnapshotIntegrity(
-<<<<<<< HEAD
         logCleanTestTableLocation, logCleanTestIdentifier, newTableIdentifier, result, 10);
-=======
-        logCleanTestTableLocation, logCleanTestIdentifier, newTableIdentifier, result);
     checkTagContentAndOrder(logCleanTestTableLocation, newTableIdentifier, 10);
->>>>>>> b1d25db2
     checkIcebergTableLocation(newTableIdentifier, logCleanTestTableLocation);
   }
 
