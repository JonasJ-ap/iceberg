--- conflicted
+++ resolved
@@ -160,12 +160,8 @@
         return self.__dict__ == other.__dict__
 
     def __repr__(self) -> str:
-<<<<<<< HEAD
+        """Returns the string representation of the Record class."""
         return f"{self.__class__.__name__}[{', '.join(f'{key}={repr(value)}' for key, value in self.__dict__.items() if not key.startswith('_'))}]"
 
     def record_fields(self) -> List[str]:
-        return [self.__getattribute__(v) if hasattr(self, v) else None for v in self._position_to_field_name.values()]
-=======
-        """Returns the string representation of the Record class."""
-        return f"{self.__class__.__name__}[{', '.join(f'{key}={repr(value)}' for key, value in self.__dict__.items() if not key.startswith('_'))}]"
->>>>>>> 6b23d255
+        return [self.__getattribute__(v) if hasattr(self, v) else None for v in self._position_to_field_name.values()]